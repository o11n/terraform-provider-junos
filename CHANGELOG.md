--- conflicted
+++ resolved
@@ -11,12 +11,9 @@
 
 BUG FIXES:
 
-<<<<<<< HEAD
 * provider: fix default `ssh_ciphers` value not set correctly when not set in config
-=======
 * resource/`junos_security_address_book`: fix `description` not set correctly in `wildcard_address`, `dns_name`, `range_address` and `address_set` block arguments
 * resource/`junos_forwardingoptions_dhcprelay`, `junos_forwardingoptions_dhcprelay_group`, `junos_system_services_dhcp_localserver_group`: fix reading `value` argument with special chars
->>>>>>> 71d9282c
 
 ## 1.31.2 (November 16, 2022)
 
