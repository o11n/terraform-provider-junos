## upcoming release
ENHANCEMENTS:
* add `junos_services_security_intelligence_profile` resource (Fixes parts of #145)
* add `junos_services_security_intelligence_policy` resource (Fixes parts of #145)
* add `junos_services_proxy_profile` resource
* add `junos_services` resource (Fixes parts of #145)
* add `match_destination_address_excluded` and `match_source_address_excluded` arguments in `junos_security_global_policy` and `junos_security_policy` resources (Fixes #159)
<<<<<<< HEAD
* add `vni_extend_evpn` argument on `vxlan` argument in `junos_vlan` resource (Fixes parts of #132) Thanks @dejongm
=======
* add `match_dynamic_application` argument in `junos_security_global_policy` and `junos_security_policy` resources (Fixes parts of #158)
* add `forwarding_process` argument in `junos_security` resource (Fixes parts of #158)
* add `application_identification` argument in `junos_services` resource (Fixes parts of #158)
>>>>>>> 01db9469

BUG FIXES:

## 1.14.0 (March 19, 2021)
FEATURES:
* add `junos_chassis_cluster` resource (Fixes parts of [#106](https://github.com/jeremmfr/terraform-provider-junos/issues/106))
* add `junos_group_dual_system` resource (Fixes [#120](https://github.com/jeremmfr/terraform-provider-junos/issues/120))
* add `junos_null_commit_file` resource (Fixes parts of [#136](https://github.com/jeremmfr/terraform-provider-junos/issues/136))
* add `junos_security_address_book` resource (Fixes [#137](https://github.com/jeremmfr/terraform-provider-junos/issues/137)) Thanks [@tagur87](https://github.com/tagur87)
* add `junos_security_global_policy` resource (Fixes [#138](https://github.com/jeremmfr/terraform-provider-junos/issues/138))
* add provider argument `file_permission`
* add provider argument `fake_create_with_setfile` -  **Don't use in normal terraform run** and **be carefully with this option**
See docs for more informations (Fixes parts of [#136](https://github.com/jeremmfr/terraform-provider-junos/issues/136))

ENHANCEMENTS:
* add `cluster`, `family_evpn` arguments in `junos_bgp_group` and `junos_bgp_neighbor` resource
* add new `bgp_multipath` block argument to replace `multipath` bool argument in `junos_bgp_group` and `junos_bgp_neighbor` resource
`bgp_multipath` let add optional arguments. `multipath` is now **deprecated**
* add `esi` argument in `junos_interface_physical` resource and data source (Fixes [#126](https://github.com/jeremmfr/terraform-provider-junos/issues/126)) Thanks [@dejongm](https://github.com/dejongm)
* add `ether_opts`, `gigether_opts` and `parent_ether_opts` arguments in `junos_interface_physical` resource and data source to add more options and replace `ae_lacp`, `ae_link_speed`, `ae_minimum_links`, `ether802_3ad` arguments which are now deprecated (Fixes [#133](https://github.com/jeremmfr/terraform-provider-junos/issues/133), [#127](https://github.com/jeremmfr/terraform-provider-junos/issues/127), parts of [#106](https://github.com/jeremmfr/terraform-provider-junos/issues/106))
* add `security_inbound_protocols` and `security_inbound_services` arguments in `junos_interface_logical` resource and data source (Fixes [#141](https://github.com/jeremmfr/terraform-provider-junos/issues/141))
* add `feature_profile_web_filtering_juniper_enhanced_server` argument in `utm` argument of `junos_security` resource (Fixes [#155](https://github.com/jeremmfr/terraform-provider-junos/issues/155))

BUG FIXES:
* fix change `description` to null in `junos_interface_logical` and `junos_interface_physical` resource
* fix `prefix` list order issue in `junos_policyoptions_prefix_list` resource (Fixes [#150](https://github.com/jeremmfr/terraform-provider-junos/issues/150))
* fix validation for `name` of `address_book` and `address_boob_set` in `junos_security_zone` resource (Fixes [#153](https://github.com/jeremmfr/terraform-provider-junos/issues/153))

## 1.13.1 (February 18, 2021)
BUG FIXES:
* fix source nat pool network address not allowed (Fixes [#128](https://github.com/jeremmfr/terraform-provider-junos/issues/128))

## 1.13.0 (February 11, 2021)
FEATURES:
* add `junos_security_screen` resource (Fixes parts of [#92](https://github.com/jeremmfr/terraform-provider-junos/issues/92))
* add `junos_security_screen_whitelist` resource
* add `junos_security_utm_custom_url_category` resource (Fixes [#108](https://github.com/jeremmfr/terraform-provider-junos/issues/108)) Thanks [@a-d-v](https://github.com/a-d-v)

ENHANCEMENTS:
* add `h323_disable`, `mgcp_disable`, `rtsp_disable`, `sccp_disable` and `sip_disable` arguments in `junos_security` resource (Fixes [#95](https://github.com/jeremmfr/terraform-provider-junos/issues/95)) Thanks [@a-d-v](https://github.com/a-d-v)
* add `default_address_selection` and `no_multicast_echo` arguments in `junos_system` resource (Fixes [#97](https://github.com/jeremmfr/terraform-provider-junos/issues/97)) Thanks [@a-d-v](https://github.com/a-d-v)
* add `advance_policy_based_routing_profile`, `application_tracking`, `description`, `reverse_reroute`, `screen`, `source_identity_log` and `tcp_rst` arguments in `junos_security_zone` resource (Fixes parts of [#92](https://github.com/jeremmfr/terraform-provider-junos/issues/92))

BUG FIXES:
* fix typo in name of `accounting_timeout` argument in `junos_system_radius_server` resource. **Update your config for new version of this argument**
* fix warnings received from the device generate failures on resource actions. Now, received warnings are send to terraform under warnings format (Fixes [#105](https://github.com/jeremmfr/terraform-provider-junos/issues/105))
* fix possibility to create `junos_interface_physical` and `junos_interface_logical` resource on a non-existent interface (Fixes [#111](https://github.com/jeremmfr/terraform-provider-junos/issues/111)). Read configuration before read interface status for validate resource existence.
* fix integer compute for `chassis aggregated-devices ethernet device-count` when create/update/delete `junos_interface_physical` resource. Now this uses current configuration instead of the status of 'ae' interfaces and also takes into account resource with prefix name 'ae' in addition to `ether802_3ad` argument.
* fix `filter_output` not set with good argument for `family inet6` in `junos_interface_logical` resource (Fixes [#117](https://github.com/jeremmfr/terraform-provider-junos/issues/117))
* fix IP/Mask validation for point to point IPs
* clean code: remove useless else when read a empty config

## 1.12.3 (February 5, 2021)
BUG FIXES:
* fix crash when `bind_interface` change in `junos_security_ipsec_vpn` resource

## 1.12.2 (February 3, 2021)
BUG FIXES:
* allow the name length of some objects > 32 for part of the resources (Fixes [#101](https://github.com/jeremmfr/terraform-provider-junos/issues/101))

## 1.12.1 (February 1, 2021)
BUG FIXES:
* possible mismatch for routing_instance in junos_interface_logical resource (Fixes [#98](https://github.com/jeremmfr/terraform-provider-junos/issues/98))
* can't create empty junos_policyoptions_prefix_list resource (Fixes [#99](https://github.com/jeremmfr/terraform-provider-junos/issues/99))

## 1.12.0 (January 20, 2021)
FEATURES:
* add `junos_system_login_class` resource (Fixes parts of [#88](https://github.com/jeremmfr/terraform-provider-junos/issues/88))
* add `junos_system_login_user` resource (Fixes parts of [#88](https://github.com/jeremmfr/terraform-provider-junos/issues/88))
* add `junos_system_root_authentication` resource

ENHANCEMENTS:
* add `ssh_sleep_closed` argument in provider configuration (Fixes part of [#87](https://github.com/jeremmfr/terraform-provider-junos/issues/87))
* add `login` argument in `junos_system` resource (Fixes parts of [#88](https://github.com/jeremmfr/terraform-provider-junos/issues/88))

BUG FIXES:
* add missing lock in data source to reduce netconf commands parallelism
* use only one ssh connection per action and per resource (Fixes part of [#87](https://github.com/jeremmfr/terraform-provider-junos/issues/87))

## 1.11.0 (January 05, 2021)
FEATURES:
* add `junos_interface_physical` resource for replace the parts of physical interface in deprecated `junos_interface` resource
* add `junos_interface_physical` data source for replace the parts of physical interface in deprecated `junos_interface` data source
* add `junos_interface_logical` resource for replace the parts of logical interface in deprecated `junos_interface` resource
* add `junos_interface_logical` data source for replace the parts of logical interface in deprecated `junos_interface` data source

ENHANCEMENTS:
* add `authentication_order`, `auto_snapshot`, `domain_name`, `host_name`, `inet6_backup_router`, `internet_options`, `max_configuration_rollbacks`, `max_configurations_on_flash`, `no_ping_record_route`, `no_ping_time_stamp`, `no_redirects`, `no_redirects_ipv6` and `time_zone` arguments in `junos_system` resource (Fixes [#81](https://github.com/jeremmfr/terraform-provider-junos/issues/81))
* code optimization (remove useless list length check before loop on)
* code optimization (remove useless strings mod usage to compare fixed string)
* deprecate `junos_interface` resource for two new resources (split physical and logical interface into separate resources)
* deprecate `junos_interface` data source for two new data sources (split physical and logical interface into separate data sources)

BUG FIXES:
* generate errors on apply if `syslog`, `services` or `services.0.ssh` block is set but empty in `junos_system` resource

## 1.10.0 (December 15, 2020)
ENHANCEMENTS:
* add `interface` option to `qualified_next_hop` on `static_route` resource (Fixes [#71](https://github.com/jeremmfr/terraform-provider-junos/issues/71)) Thanks [@tagur87](https://github.com/tagur87)
* add `inet_rpf_check` and `inet6_rpf_check` arguments in `junos_interface` resource (Fixes [#72](https://github.com/jeremmfr/terraform-provider-junos/issues/72))
* add `discard`, `receive`, `reject`, `next_table`, `active`, `passive`, `install`, `no_install`, `readvertise`, `no_readvertise`, `resolve`, `no_resolve`, `retain` and `no_retain` arguments in `junos_static_route` resource

BUG FIXES:
* fix missing compatibility argument checks when apply `junos_interface` resource (unit interface or not)
* fix `advertisements_threshold` argument missing for vrrp in family inet6 address in `junos_interface` resource

## 1.9.0 (December 03, 2020)
FEATURES:
* add `junos_system_information` data source (Fixes [#60](https://github.com/jeremmfr/terraform-provider-junos/issues/60)) Thanks [@tagur87](https://github.com/tagur87)
* add `junos_interface_st0_unit` resource (Fixes [#64](https://github.com/jeremmfr/terraform-provider-junos/issues/64))

ENHANCEMENTS:
* simplify gather system/software information when create new netconf session
* add support static IPv6 Routes in `junos_static_route` resource (Fixes [#67](https://github.com/jeremmfr/terraform-provider-junos/issues/67))

BUG FIXES:
* fix inconsistent result after creating `junos_interface` resource with only `name` argument (Fixes [#65](https://github.com/jeremmfr/terraform-provider-junos/issues/65))

## 1.8.0 (November 20, 2020)
FEATURES:
* add `junos_security_log_stream` resource (Fixes parts of [#54](https://github.com/jeremmfr/terraform-provider-junos/issues/54))

ENHANCEMENTS:
* add `traffic_selector` argument in `junos_security_ipsec_vpn` resource (Fixes [#53](https://github.com/jeremmfr/terraform-provider-junos/issues/53))
* add `complete_destroy` argument in `junos_interface` resource
* add `alg` argument in `junos_security` resource (Fixes parts of [#54](https://github.com/jeremmfr/terraform-provider-junos/issues/54))
* add `flow` argument in `junos_security` resource (Fixes parts of [#54](https://github.com/jeremmfr/terraform-provider-junos/issues/54))
* add `log` argument in `junos_security` resource (Fixes parts of [#54](https://github.com/jeremmfr/terraform-provider-junos/issues/54))
* add `forwarding_options` argument in `junos_security` resource (Fixes parts of [#54](https://github.com/jeremmfr/terraform-provider-junos/issues/54))
* add `proposal_set` argument in `junos_security_ike_policy` and `junos_security_ipsec_policy` resource (Fixes [#55](https://github.com/jeremmfr/terraform-provider-junos/issues/55))
* add `icmp_code` and `icmp_code_except` sub-arguments for 'term.N.from' to `junos_firewall_filter` resource (Fixes [#58](https://github.com/jeremmfr/terraform-provider-junos/issues/58))
* optimize memory usage of functions for bgp_* resource
* release now with golang 1.15

BUG FIXES:
* remove useless ForceNew for `bind_interface_auto` argument in `junos_security_ipsec_vpn` resource

## 1.7.0 (November 03, 2020)
ENHANCEMENTS:
* add `dynamic_remote` argument in `junos_security_ike_gateway` resource (Fixes [#50](https://github.com/jeremmfr/terraform-provider-junos/issues/50))
* add `aaa` argument in `junos_security_ike_gateway` resource

BUG FIXES:
* fix lint errors from latest golangci-lint

## 1.6.1 (October 22, 2020)
BUG FIXES:
* fix compile libraries into release (for alpine linux like hashicorp/terraform docker image)

## 1.6.0 (October 21, 2020)
FEATURES:
* add `junos_security` resource (special resource for static configuration in security block) (Fixes [#43](https://github.com/jeremmfr/terraform-provider-junos/issues/43))
* add `junos_system` resource (special resource for static configuration in system block) (Fixes parts of [#33](https://github.com/jeremmfr/terraform-provider-junos/issues/33))
* add `junos_routing_options` resource (special resource for static configuration in routing-options block)

ENHANCEMENTS:
* add `sshkey_pem` argument in provider configuration
* add `send_mode` for `dead_peer_detection` in `junos_security_ike_gateway` resource (Fixes [#43](https://github.com/jeremmfr/terraform-provider-junos/issues/43))
* upgrade to terraform-plugin-sdk v2
* switch to sdk for part of ValidateFunc and rewrite the others to ValidateDiagFunc
* code optimization (compact test err func if not nil)

BUG FIXES:
* fix sess.configLock return already nil

## 1.5.1 (October 02, 2020)
BUG FIXES:
* add missing `password` field in provider configuration for ssh authentication (Fixes [#41](https://github.com/jeremmfr/terraform-provider-junos/issues/41))

## 1.5.0 (September 14, 2020)
FEATURES:
* add `junos_interface` data source

ENHANCEMENTS:
* add `vlan_tagging_id` argument in `junos_interface` resource

## 1.4.0 (September 04, 2020)
FEATURES:
* add `junos_system_ntp_server` resource (Fixes [#33](https://github.com/jeremmfr/terraform-provider-junos/issues/33))
* add `junos_system_radius_server` resource (Fixes [#33](https://github.com/jeremmfr/terraform-provider-junos/issues/33))
* add `junos_system_syslog_host` resource (Fixes [#33](https://github.com/jeremmfr/terraform-provider-junos/issues/33))
* add `junos_system_syslog_file` resource (Fixes [#33](https://github.com/jeremmfr/terraform-provider-junos/issues/33))

ENHANCEMENTS:
* add `apply_path`, `dynamic_db` arguments in `junos_policyoptions_prefix_list` resource (Fixes [#31](https://github.com/jeremmfr/terraform-provider-junos/issues/31))
* add `is_fragment`, `next_header`, `next_header_except` arguments in `from` block for `junos_firewall_filter` resource (Fixes [#32](https://github.com/jeremmfr/terraform-provider-junos/issues/32))

BUG FIXES:
* fix message validateIntRange

## 1.3.0 (August 24, 2020)
FEATURES:
* add `junos_security_utm_custom_url_pattern` resource (Fixes [#26](https://github.com/jeremmfr/terraform-provider-junos/issues/26))
* add `junos_security_utm_policy` resource (Fixes [#26](https://github.com/jeremmfr/terraform-provider-junos/issues/26))
* add `junos_security_utm_profile_web_filtering_juniper_enhanced` resource (Fixes [#26](https://github.com/jeremmfr/terraform-provider-junos/issues/26))
* add `junos_security_utm_profile_web_filtering_juniper_local` resource
* add `junos_security_utm_profile_web_filtering_websense_redirect` resource

ENHANCEMENTS:
* remove useless LF for list of set command

BUG FIXES:
* fix typo in errors and commits messages
* [workflows] fix compile freebsd/arm64 on release
* fix rule/policy with space in name for application-services in `junos_security_policy` resource
* fix no empty List if Required for many resource

## 1.2.1 (August 17, 2020)
ENHANCEMENTS:
for terraform 0.13
* upgrade go version
* [workflows] rewrite release job
* [doc] rewrite index/readme

BUG FIXES:
* [workflows] no tar.gz incompatible with registry

## 1.2.0 (July 21, 2020)
FEATURES:
* add `junos_aggregate_route` resource (Fixes [#24](https://github.com/jeremmfr/terraform-provider-junos/issues/24))

ENHANCEMENTS:
* add `community` argument on `junos_static_route` resource

BUG FIXES:
* fix go lint error

## 1.1.1 (June 28, 2020)
BUG FIXES:
* allow usage of ~ in sshkeyfile path (Fixes [#22](https://github.com/jeremmfr/terraform-provider-junos/issues/22))

## 1.1.0 (June 17, 2020)
ENHANCEMENTS:
* add `application-services` argument in `junos_security_policy` resource (Fixes [#20](https://github.com/jeremmfr/terraform-provider-junos/issues/20))

## 1.0.6 (May 28, 2020)
BUG FIXES:
* update module go-netconf : Close ssh socket even if we get an error

## 1.0.5 (March 26, 2020)
BUG FIXES:
* fix `junos_interface` resource : crach on closeSession Netconf after error on startNewSession

## 1.0.4 (January 03, 2020)
BUG FIXES:
* fix `bind_interface_auto` argument on `junos_security_ipsec_vpn` resource -> search st0 unit not in terse simply
* remove commit-check before commit which gives the same error if there is
* fix check interface disable and NC

## 1.0.3 (January 03, 2020)
BUG FIXES:
* fix terraform crash with an empty blocks-mode (no one required)

## 1.0.2 (January 03, 2020)
ENHANCEMENTS:
* move cmd/debug environnement variables to provider config

## 1.0.1 (December 18, 2019)
BUG FIXES:
* fix readInterface with empty/disappeared interface

## 1.0.0 (November 27, 2019)

First release<|MERGE_RESOLUTION|>--- conflicted
+++ resolved
@@ -5,13 +5,10 @@
 * add `junos_services_proxy_profile` resource
 * add `junos_services` resource (Fixes parts of #145)
 * add `match_destination_address_excluded` and `match_source_address_excluded` arguments in `junos_security_global_policy` and `junos_security_policy` resources (Fixes #159)
-<<<<<<< HEAD
 * add `vni_extend_evpn` argument on `vxlan` argument in `junos_vlan` resource (Fixes parts of #132) Thanks @dejongm
-=======
 * add `match_dynamic_application` argument in `junos_security_global_policy` and `junos_security_policy` resources (Fixes parts of #158)
 * add `forwarding_process` argument in `junos_security` resource (Fixes parts of #158)
 * add `application_identification` argument in `junos_services` resource (Fixes parts of #158)
->>>>>>> 01db9469
 
 BUG FIXES:
 
