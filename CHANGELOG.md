--- conflicted
+++ resolved
@@ -3,7 +3,6 @@
 
 ENHANCEMENTS:
 
-<<<<<<< HEAD
 * resource/`junos_system`: add `netconf_ssh` block argument inside `services` block argument (Fixes #335)
 * resource/`junos_system_login_user`: add `plain_text_password` argument inside `authentication` block argument to be able to set password in plain text format (Fixes #338)
 * resource/`junos_firewall_filter`: add `packet_mode` argument inside `then` argumens for `term` (Fixes #341)
@@ -29,11 +28,9 @@
 * resource/`junos_evpn`: generate an error when import and delete the state of resource when there isn't evpn config on the device
 * resource/`junos_ospf`: fix read config from the device with an empty resource
 * resource/`junos_system_syslog_file`: fix reading `start_time` in `archive` block argument to remove timezone in value
-=======
 * resource/`junos_ospf_area`: add multiple new arguments to `interface` block (Fixes #348, #356)
 
 BUG FIXES:
->>>>>>> 6c7f43ac
 
 ## 1.24.1 (February 11, 2022)
 
