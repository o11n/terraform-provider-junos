--- conflicted
+++ resolved
@@ -8,12 +8,9 @@
 
 BUG FIXES:
 
-<<<<<<< HEAD
 * resource/`junos_evpn`: generate an error when import and delete the state of resource when there isn't evpn config on the device
 * resource/`junos_ospf`: fix read config from the device with an empty resource
-=======
 * resource/`junos_system_syslog_file`: fix reading `start_time` in `archive` block argument to remove timezone in value
->>>>>>> fb05b5a8
 
 ## 1.24.1 (February 11, 2022)
 
