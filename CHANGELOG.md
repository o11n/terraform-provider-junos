--- conflicted
+++ resolved
@@ -3,12 +3,9 @@
 
 ENHANCEMENTS:
 
-<<<<<<< HEAD
 * resource/`junos_system`: add `netconf_ssh` block argument inside `services` block argument (Fixes #335)
 * resource/`junos_system_login_user`: add `plain_text_password` argument inside `authentication` block argument to be able to set password in plain text format (Fixes #338)
-=======
 * resource/`junos_firewall_filter`: add `packet_mode` argument inside `then` argumens for `term` (Fixes #341)
->>>>>>> e4471bde
 
 BUG FIXES:
 
