--- conflicted
+++ resolved
@@ -12,7 +12,6 @@
 * add `junos_forwardingoptions_sampling_instance` resource (Fixes parts of #165)
 * add `sampling_input` and `sampling_output` arguments in `family_inet` and `family_inet6` arguments of `junos_interface_logical` resource (Fixes parts of #165)
 * add `family_inet6_address` argument inside `interface_fxp0` argument in `junos_group_dual_system` resource (Fixes #177)
-<<<<<<< HEAD
 * add `keep_all` and `keep_none` arguments in `junos_bgp_group` and `junos_bgp_neighbor` resource
 * add `rsh_disable` and `sql_disable` arguments in `junos_security` resource (Fixes #182) Thanks @edpio19
 * add `pool_utilization_alarm_raise_threshold` and `pool_utilization_alarm_clear_threshold` arguments in `junos_security_nat_source_pool` resource (Fixes #171) Thanks @edpio19
@@ -20,11 +19,9 @@
 * add `junos_snmp_clientlist` resource
 * add `junos_snmp_community` resource (Fixes parts of #170)
 * add `junos_snmp_view` resource
-=======
 * add `as_path_*` arguments and simplify delete lines when update in `junos_static_route` resource
 * add `as_path_*` arguments, add support IPv6 Routes and simplify delete lines when update in `junos_aggregate_route` resource
 * add `junos_generate_route` resource
->>>>>>> dc7fd313
 
 BUG FIXES:
 * fix panic when candidate config clear or unlock generate Junos error(s)
